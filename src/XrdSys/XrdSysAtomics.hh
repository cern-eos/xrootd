#ifndef _XRDSYSATOMICS_
#define _XRDSYSATOMICS_
/******************************************************************************/
/*                                                                            */
/*                      X r d S y s A t o m i c s . h h                       */
/*                                                                            */
/* (c) 2011 by the Board of Trustees of the Leland Stanford, Jr., University  */
/*                            All Rights Reserved                             */
/*   Produced by Andrew Hanushevsky for Stanford University under contract    */
/*              DE-AC02-76-SFO0515 with the Department of Energy              */
/*                                                                            */
/* This file is part of the XRootD software suite.                            */
/*                                                                            */
/* XRootD is free software: you can redistribute it and/or modify it under    */
/* the terms of the GNU Lesser General Public License as published by the     */
/* Free Software Foundation, either version 3 of the License, or (at your     */
/* option) any later version.                                                 */
/*                                                                            */
/* XRootD is distributed in the hope that it will be useful, but WITHOUT      */
/* ANY WARRANTY; without even the implied warranty of MERCHANTABILITY or      */
/* FITNESS FOR A PARTICULAR PURPOSE.  See the GNU Lesser General Public       */
/* License for more details.                                                  */
/*                                                                            */
/* You should have received a copy of the GNU Lesser General Public License   */
/* along with XRootD in a file called COPYING.LESSER (LGPL license) and file  */
/* COPYING (GPL license).  If not, see <http://www.gnu.org/licenses/>.        */
/*                                                                            */
/* The copyright holder's institutional names and contributor's names may not */
/* be used to endorse or promote products derived from this software without  */
/* specific prior written permission of the institution or contributor.       */
/******************************************************************************/

/* The following instruction acronyms are used:
   AtomicCAS() -> Compare And [if equal] Set
   AtomicFAZ() -> Fetch And Zero
*/
  
#ifdef HAVE_ATOMICS
#define AtomicBeg(Mtx)
#define AtomicEnd(Mtx)
#define AtomicAdd(x, y)     __sync_fetch_and_add(&x, y)
#define AtomicCAS(x, y, z)  __sync_bool_compare_and_swap(&x, y, z)
#define AtomicDec(x)        __sync_fetch_and_sub(&x, 1)
#define AtomicFAZ(x)        __sync_fetch_and_and(&x, 0)
#define AtomicGet(x)        __sync_fetch_and_or(&x, 0)
#define AtomicInc(x)        __sync_fetch_and_add(&x, 1)
#define AtomicSub(x, y)     __sync_fetch_and_sub(&x, y)
#else
#define AtomicBeg(Mtx)      Mtx.Lock()
#define AtomicEnd(Mtx)      Mtx.UnLock()
#define AtomicAdd(x, y)     x; x += y
#define AtomicCAS(x, y, z)  if (x == y) x = z
#define AtomicDec(x)        x--
#define AtomicFAZ(x)        x; x = 0
#define AtomicGet(x)        x
#define AtomicInc(x)        x++
<<<<<<< HEAD
#define AtomicISM(x, y)     if (y == x++) y = x
#define AtomicSub(x, y)     x; x -= y
=======
#define AtomicSub(x, y)     x -= y
>>>>>>> 82af91d7
#endif
#endif<|MERGE_RESOLUTION|>--- conflicted
+++ resolved
@@ -54,11 +54,6 @@
 #define AtomicFAZ(x)        x; x = 0
 #define AtomicGet(x)        x
 #define AtomicInc(x)        x++
-<<<<<<< HEAD
-#define AtomicISM(x, y)     if (y == x++) y = x
 #define AtomicSub(x, y)     x; x -= y
-=======
-#define AtomicSub(x, y)     x -= y
->>>>>>> 82af91d7
 #endif
 #endif