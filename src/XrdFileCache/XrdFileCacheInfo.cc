//----------------------------------------------------------------------------------
// Copyright (c) 2014 by Board of Trustees of the Leland Stanford, Jr., University
// Author: Alja Mrak-Tadel, Matevz Tadel, Brian Bockelman
//----------------------------------------------------------------------------------
// XRootD is free software: you can redistribute it and/or modify
// it under the terms of the GNU Lesser General Public License as published by
// the Free Software Foundation, either version 3 of the License, or
// (at your option) any later version.
//
// XRootD is distributed in the hope that it will be useful,
// but WITHOUT ANY WARRANTY; without even the implied warranty of
// MERCHANTABILITY or FITNESS FOR A PARTICULAR PURPOSE.  See the
// GNU General Public License for more details.
//
// You should have received a copy of the GNU Lesser General Public License
// along with XRootD.  If not, see <http://www.gnu.org/licenses/>.
//----------------------------------------------------------------------------------

#include <sys/file.h>
#include <assert.h>
#include <time.h>
#include <string.h>
#include <stdlib.h>
#include <sys/stat.h>

#include "XrdOss/XrdOss.hh"
#include "XrdCks/XrdCksCalcmd5.hh"
#include "XrdOuc/XrdOucSxeq.hh"
#include "XrdSys/XrdSysTrace.hh"
#include "XrdCl/XrdClLog.hh"
#include "XrdCl/XrdClConstants.hh"
#include "XrdFileCacheInfo.hh"
#include "XrdFileCache.hh"
#include "XrdFileCacheStats.hh"
#include "XrdFileCacheTrace.hh"

namespace
{
struct FpHelper
{
   XrdOssDF    *f_fp;
   off_t        f_off;
   XrdSysTrace *f_trace;
   const char  *m_traceID;
   std::string  f_ttext;

   XrdSysTrace* GetTrace() const { return f_trace; }

   FpHelper(XrdOssDF* fp, off_t off,
            XrdSysTrace *trace, const char *tid, const std::string &ttext) :
      f_fp(fp), f_off(off),
      f_trace(trace), m_traceID(tid), f_ttext(ttext)
   {}

   // Returns true on error
   bool ReadRaw(void *buf, ssize_t size, bool warnp = true)
   {
      ssize_t ret = f_fp->Read(buf, f_off, size);
      if (ret != size)
      {
         if (warnp)
         {
            TRACE(Warning, f_ttext << " off=" << f_off << " size=" << size
                                   << " ret=" << ret << " error=" << ((ret < 0) ? strerror(-ret) : "<no error>"));
         }
         return true;
      }
      f_off += ret;
      return false;
   }

   template<typename T> bool Read(T &loc, bool warnp = true)
   {
      return ReadRaw(&loc, sizeof(T), warnp);
   }

   // Returns true on error
   bool WriteRaw(void *buf, ssize_t size)
   {
      ssize_t ret = f_fp->Write(buf, f_off, size);
      if (ret != size)
      {
         TRACE(Warning, f_ttext << " off=" << f_off << " size=" << size
                                << " ret=" << ret << " error=" << ((ret < 0) ? strerror(ret) : "<no error>"));
         return true;
      }
      f_off += ret;
      return false;
   }

   template<typename T> bool Write(T &loc)
   {
      return WriteRaw(&loc, sizeof(T));
   }
};
}

using namespace XrdFileCache;

const char*  Info::m_traceID        = "CInfo";
const char*  Info::s_infoExtension  = ".cinfo";
const int    Info::s_defaultVersion = 3;
      size_t Info::s_maxNumAccess   = 20; // default, can be changed through configuration

//------------------------------------------------------------------------------

Info::Info(XrdSysTrace* trace, bool prefetchBuffer) :
   m_trace(trace),
   m_hasPrefetchBuffer(prefetchBuffer),
   m_buff_written(0),  m_buff_prefetch(0),
   m_sizeInBits(0),
   m_complete(false),
   m_cksCalc(0)
{}

Info::~Info()
{
   if (m_store.m_buff_synced) free(m_store.m_buff_synced);
   if (m_buff_written) free(m_buff_written);
   if (m_buff_prefetch) free(m_buff_prefetch);
   delete m_cksCalc;
}

//------------------------------------------------------------------------------

void Info::SetAllBitsSynced()
{
   // The following should be:
   //   memset(m_store.m_buff_synced, 255, GetSizeInBytes());
   // but GCC produces an overzealous 'possible argument transpose warning' and
   // xrootd build uses warnings->errors escalation.
   // This workaround can be removed for gcc >= 5.
   // See also: https://gcc.gnu.org/bugzilla/show_bug.cgi?id=61294
   const int nb = GetSizeInBytes();
   for (int i = 0; i < nb; ++i)
      m_store.m_buff_synced[i] = 255;

   m_complete = true;
}

//------------------------------------------------------------------------------

void Info::SetBufferSize(long long bs)
{
   // Needed only info is created first time in File::Open()
   m_store.m_bufferSize = bs;
}

//------------------------------------------------------------------------------s

void Info::SetFileSize(long long fs)
{
   m_store.m_fileSize = fs;
   ResizeBits((m_store.m_fileSize - 1) / m_store.m_bufferSize + 1);
   m_store.m_creationTime = time(0);
}

//------------------------------------------------------------------------------

void Info::ResizeBits(int s)
{
   // drop buffer in case of failed/partial reads

   if (m_store.m_buff_synced) free(m_store.m_buff_synced);
   if (m_buff_written)        free(m_buff_written);
   if (m_buff_prefetch)       free(m_buff_prefetch);

   m_sizeInBits = s;
   m_buff_written        = (unsigned char*) malloc(GetSizeInBytes());
   m_store.m_buff_synced = (unsigned char*) malloc(GetSizeInBytes());
   memset(m_buff_written,        0, GetSizeInBytes());
   memset(m_store.m_buff_synced, 0, GetSizeInBytes());

   if (m_hasPrefetchBuffer)
   {
      m_buff_prefetch = (unsigned char*) malloc(GetSizeInBytes());
      memset(m_buff_prefetch, 0, GetSizeInBytes());
   }
   else
   {
      m_buff_prefetch = 0;
   }
}

//------------------------------------------------------------------------------

bool Info::Read(XrdOssDF* fp, const std::string &fname)
{
   // does not need lock, called only in File::Open
   // before File::Run() starts

   std::string trace_pfx("Info:::Read() ");
   trace_pfx += fname + " ";

   FpHelper r(fp, 0, m_trace, m_traceID, trace_pfx + "oss read failed");

   if (r.Read(m_store.m_version)) return false;

   if (m_store.m_version != s_defaultVersion)
   {
      if (abs(m_store.m_version) == 1)
      {
         return ReadV1(fp, fname);
      }
      else if (m_store.m_version == 2)
      {
         return ReadV2(fp, fname);
      }
      else
      {
         TRACE(Warning, trace_pfx << " File version " << m_store.m_version << " not supported.");
         return false;
      }
   }

   if (r.Read(m_store.m_bufferSize)) return false;

   long long fs;
   if (r.Read(fs)) return false;
   SetFileSize(fs);

   if (r.ReadRaw(m_store.m_buff_synced, GetSizeInBytes())) return false;
   memcpy(m_buff_written, m_store.m_buff_synced, GetSizeInBytes());

   if (r.ReadRaw(m_store.m_cksum, 16)) return false;
   char tmpCksum[16];
   GetCksum(&m_store.m_buff_synced[0], &tmpCksum[0]);

   // Debug print cksum:
   // for (int i =0; i < 16; ++i)
   //    printf("%x", tmpCksum[i] & 0xff);
   // for (int i =0; i < 16; ++i)
   //    printf("%x", m_store.m_cksum[i] & 0xff);

   if (strncmp(m_store.m_cksum, &tmpCksum[0], 16))
   {
      TRACE(Error, trace_pfx << " buffer cksum and saved cksum don't match \n");
      return false;
   }

   // cache complete status
   m_complete = ! IsAnythingEmptyInRng(0, m_sizeInBits);

   // read creation time
   if (r.Read(m_store.m_creationTime)) return false;

   // get number of accessess
   if (r.Read(m_store.m_accessCnt, false)) m_store.m_accessCnt = 0;  // was: return false;
   TRACE(Dump, trace_pfx << " complete "<< m_complete << " access_cnt " << m_store.m_accessCnt);

   // read access statistics
   m_store.m_astats.reserve(std::min(m_store.m_accessCnt, s_maxNumAccess));
   AStat as;
   while ( ! r.Read(as, false))
   {
      m_store.m_astats.emplace_back(as);
   }

   return true;
}

//------------------------------------------------------------------------------

void Info::GetCksum( unsigned char* buff, char* digest)
{
   if (m_cksCalc)
      m_cksCalc->Init();
   else
      m_cksCalc = new XrdCksCalcmd5();

   m_cksCalc->Update((const char*)buff, GetSizeInBytes());
   memcpy(digest, m_cksCalc->Final(), 16);
}

//------------------------------------------------------------------------------

void Info::DisableDownloadStatus()
{
   // use version sign to skip download status
   m_store.m_version = -m_store.m_version;
}

//------------------------------------------------------------------------------

bool Info::Write(XrdOssDF* fp, const std::string &fname)
{
   std::string trace_pfx("Info:::Write() ");
   trace_pfx += fname + " ";

<<<<<<< HEAD
   int rc;
   if ((rc = XrdOucSxeq::Serialize(fp->getFD(), XrdOucSxeq::noWait)))
=======
   if (m_store.m_astats.size() > s_maxNumAccess) CompactifyAccessRecords();

   if (XrdOucSxeq::Serialize(fp->getFD(), XrdOucSxeq::noWait))
>>>>>>> 80ec171e
   {
      TRACE(Error, trace_pfx << " lock failed " << strerror(rc));
      return false;
   }

   FpHelper w(fp, 0, m_trace, m_traceID, trace_pfx + "oss write failed");

   m_store.m_version = s_defaultVersion;
   if (w.Write(m_store.m_version))    return false;
   if (w.Write(m_store.m_bufferSize)) return false;
   if (w.Write(m_store.m_fileSize))   return false;

   if (w.WriteRaw(m_store.m_buff_synced, GetSizeInBytes())) return false;

   GetCksum(&m_store.m_buff_synced[0], &m_store.m_cksum[0]);
   if (w.Write(m_store.m_cksum)) return false;

   if (w.Write(m_store.m_creationTime)) return false;

   if (w.Write(m_store.m_accessCnt)) return false;
   for (std::vector<AStat>::iterator it = m_store.m_astats.begin(); it != m_store.m_astats.end(); ++it)
   {
      if (w.Write(*it)) return false;
   }

   // Can this really fail?
   if (XrdOucSxeq::Release(fp->getFD()))
   {
      TRACE(Error, trace_pfx << "un-lock failed");
   }

   return true;
}

//------------------------------------------------------------------------------

<<<<<<< HEAD
void Info::ResetAllAccessStats()
{
   m_store.m_accessCnt = 0;
   m_store.m_astats.clear();
}

=======
void Info::AStat::MergeWith(const Info::AStat &b)
{
   // Access in b assumed to happen after the one in this.

   DetachTime     = b.DetachTime;
   NumIos        += b.NumIos;
   Duration      += b.Duration;
   NumMerged     += b.NumMerged + 1;
   BytesHit      += b.BytesHit;
   BytesMissed   += b.BytesMissed;
   BytesBypassed += b.BytesBypassed;
}

void Info::CompactifyAccessRecords()
{
   time_t now = time(0);

   std::vector<AStat> &v = m_store.m_astats;

   for (int i = 0; i < (int) v.size() - 1; ++i)
   {
      if (v[i].DetachTime == 0)
         v[i].DetachTime = v[i].AttachTime + v[i].Duration / v[i].NumIos;
   }

   while (v.size() > s_maxNumAccess)
   {
      double min_s = 1e10;
      int    min_i = -1;

      int M = (int) v.size() - 2;
      for (int i = 0; i < M; ++i)
      {
         AStat &a = v[i], &b = v[i + 1];

         double s = (double) (b.AttachTime - a.DetachTime) /
                    ((now - b.AttachTime) / 2 + (now - a.DetachTime) / 2);

         if (s < min_s)
         {
            min_s = s;
            min_i = i;
         }
      }
      assert(min_i != -1);

      v[min_i].MergeWith(v[min_i + 1]);

      v.erase(v.begin() + (min_i + 1));
   }
}

//------------------------------------------------------------------------------

>>>>>>> 80ec171e
void Info::WriteIOStatAttach()
{
   m_store.m_accessCnt++;

   AStat as;
   as.AttachTime = time(0);
   m_store.m_astats.push_back(as);
}

void Info::WriteIOStat(Stats& s)
{
   m_store.m_astats.back().NumIos        = s.m_NumIos;
   m_store.m_astats.back().Duration      = s.m_Duration;
   m_store.m_astats.back().BytesHit      = s.m_BytesHit;
   m_store.m_astats.back().BytesMissed   = s.m_BytesMissed;
   m_store.m_astats.back().BytesBypassed = s.m_BytesBypassed;
}

void Info::WriteIOStatDetach(Stats& s)
{
   m_store.m_astats.back().DetachTime  = time(0);
   WriteIOStat(s);
}

void Info::WriteIOStatSingle(long long bytes_disk)
{
   m_store.m_accessCnt++;

   AStat as;
   as.AttachTime = as.DetachTime = time(0);
   as.NumIos     = 1;
   as.BytesHit  = bytes_disk;
   m_store.m_astats.push_back(as);
}

void Info::WriteIOStatSingle(long long bytes_disk, time_t att, time_t dtc)
{
   m_store.m_accessCnt++;

   AStat as;
   as.AttachTime = att;
   as.DetachTime = dtc;
   as.NumIos     = 1;
   as.Duration   = dtc - att;
   as.BytesHit  = bytes_disk;
   m_store.m_astats.push_back(as);
}

//------------------------------------------------------------------------------

bool Info::GetLatestDetachTime(time_t& t) const
{
   if (m_store.m_astats.empty())
   {
      t = m_store.m_creationTime;
   }
   else
   {
      const AStat& ls = m_store.m_astats.back();

      if (ls.DetachTime == 0)
         t = ls.AttachTime + ls.Duration;
      else
         t = ls.DetachTime;
   }

   return t != 0;
}


//==============================================================================
// Support for reading of previous cinfo versions
//==============================================================================

bool Info::ReadV2(XrdOssDF* fp, const std::string &fname)
{
   struct AStatV2
   {
      time_t    AttachTime;      //! open time
      time_t    DetachTime;      //! close time
      long long BytesHit;        //! read from disk
      long long BytesMissed;     //! read from ram
      long long BytesBypassed;   //! read remote client
   };

   std::string trace_pfx("Info:::ReadV2() ");
   trace_pfx += fname + " ";

   FpHelper r(fp, 0, m_trace, m_traceID, trace_pfx + "oss read failed");

   if (r.Read(m_store.m_version))    return false;
   if (r.Read(m_store.m_bufferSize)) return false;

   long long fs;
   if (r.Read(fs)) return false;
   SetFileSize(fs);

   if (r.ReadRaw(m_store.m_buff_synced, GetSizeInBytes())) return false;
   memcpy(m_buff_written, m_store.m_buff_synced, GetSizeInBytes());

   if (r.ReadRaw(m_store.m_cksum, 16)) return false;
   char tmpCksum[16];
   GetCksum(&m_store.m_buff_synced[0], &tmpCksum[0]);

   // Debug print cksum:
   // for (int i =0; i < 16; ++i)
   //    printf("%x", tmpCksum[i] & 0xff);
   // for (int i =0; i < 16; ++i)
   //    printf("%x", m_store.m_cksum[i] & 0xff);

   if (strncmp(m_store.m_cksum, &tmpCksum[0], 16))
   {
      TRACE(Error, trace_pfx << " buffer cksum and saved cksum don't match \n");
      return false;
   }

   // cache complete status
   m_complete = ! IsAnythingEmptyInRng(0, m_sizeInBits);

   // read creation time
   if (r.Read(m_store.m_creationTime)) return false;

   // get number of accessess
   if (r.Read(m_store.m_accessCnt, false)) m_store.m_accessCnt = 0;  // was: return false;
   TRACE(Dump, trace_pfx << " complete "<< m_complete << " access_cnt " << m_store.m_accessCnt);

   // read access statistics
   m_store.m_astats.reserve(std::min(m_store.m_accessCnt, s_maxNumAccess));
   AStatV2 av2;
   while ( ! r.ReadRaw(&av2, sizeof(AStatV2), false))
   {

      AStat as;
      as.AttachTime    = av2.AttachTime;
      as.DetachTime    = av2.DetachTime;
      as.NumIos        = 1;
      as.Duration      = av2.DetachTime - av2.AttachTime;
      as.NumMerged     = 0;
      as.BytesHit      = av2.BytesHit;
      as.BytesMissed   = av2.BytesMissed;
      as.BytesBypassed = av2.BytesBypassed;

      m_store.m_astats.emplace_back(as);
   }

   return true;
}

//------------------------------------------------------------------------------

bool Info::ReadV1(XrdOssDF* fp, const std::string &fname)
{
   struct AStatV1
   {
      time_t    DetachTime;    //! close time
      long long BytesHit;      //! read from disk
      long long BytesMissed;   //! read from ram
      long long BytesBypassed; //! read remote client
   };

   std::string trace_pfx("Info:::ReadV1() ");
   trace_pfx += fname + " ";

   FpHelper r(fp, 0, m_trace, m_traceID, trace_pfx + "oss read failed");

   if (r.Read(m_store.m_version)) return false;
   if (r.Read(m_store.m_bufferSize)) return false;

   long long fs;
   if (r.Read(fs)) return false;
   SetFileSize(fs);

   if (r.ReadRaw(m_store.m_buff_synced, GetSizeInBytes())) return false;
   memcpy(m_buff_written, m_store.m_buff_synced, GetSizeInBytes());

   m_complete = ! IsAnythingEmptyInRng(0, m_sizeInBits);
   if (r.ReadRaw(&m_store.m_accessCnt, sizeof(int), false)) m_store.m_accessCnt = 0;  // was: return false;
   TRACE(Dump, trace_pfx << " complete "<< m_complete << " access_cnt " << m_store.m_accessCnt);

   m_store.m_astats.reserve(std::min(m_store.m_accessCnt, s_maxNumAccess));
   AStatV1 av1;
   while ( ! r.ReadRaw(&av1, sizeof(AStatV1), false))
   {
      AStat as;
      as.AttachTime    = av1.DetachTime;
      as.DetachTime    = av1.DetachTime;
      as.NumIos        = 1;
      as.Duration      = 0;
      as.NumMerged     = 0;
      as.BytesHit      = av1.BytesHit;
      as.BytesMissed   = av1.BytesMissed;
      as.BytesBypassed = av1.BytesBypassed;

      m_store.m_astats.emplace_back(as);
   }

   if ( ! m_store.m_astats.empty())
   {
      m_store.m_creationTime = m_store.m_astats.front().AttachTime;
   }

   return true;
}<|MERGE_RESOLUTION|>--- conflicted
+++ resolved
@@ -287,14 +287,10 @@
    std::string trace_pfx("Info:::Write() ");
    trace_pfx += fname + " ";
 
-<<<<<<< HEAD
+   if (m_store.m_astats.size() > s_maxNumAccess) CompactifyAccessRecords();
+
    int rc;
    if ((rc = XrdOucSxeq::Serialize(fp->getFD(), XrdOucSxeq::noWait)))
-=======
-   if (m_store.m_astats.size() > s_maxNumAccess) CompactifyAccessRecords();
-
-   if (XrdOucSxeq::Serialize(fp->getFD(), XrdOucSxeq::noWait))
->>>>>>> 80ec171e
    {
       TRACE(Error, trace_pfx << " lock failed " << strerror(rc));
       return false;
@@ -331,14 +327,12 @@
 
 //------------------------------------------------------------------------------
 
-<<<<<<< HEAD
 void Info::ResetAllAccessStats()
 {
    m_store.m_accessCnt = 0;
    m_store.m_astats.clear();
 }
 
-=======
 void Info::AStat::MergeWith(const Info::AStat &b)
 {
    // Access in b assumed to happen after the one in this.
@@ -393,7 +387,6 @@
 
 //------------------------------------------------------------------------------
 
->>>>>>> 80ec171e
 void Info::WriteIOStatAttach()
 {
    m_store.m_accessCnt++;
