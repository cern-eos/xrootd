//----------------------------------------------------------------------------------
// Copyright (c) 2014 by Board of Trustees of the Leland Stanford, Jr., University
// Author: Alja Mrak-Tadel
//----------------------------------------------------------------------------------
// XRootD is free software: you can redistribute it and/or modify
// it under the terms of the GNU Lesser General Public License as published by
// the Free Software Foundation, either version 3 of the License, or
// (at your option) any later version.
//
// XRootD is distributed in the hope that it will be useful,
// but WITHOUT ANY WARRANTY; without even the implied warranty of
// MERCHANTABILITY or FITNESS FOR A PARTICULAR PURPOSE.  See the
// GNU General Public License for more details.
//
// You should have received a copy of the GNU Lesser General Public License
// along with XRootD.  If not, see <http://www.gnu.org/licenses/>.
//----------------------------------------------------------------------------------

#include <iostream>
#include <fcntl.h>
#include <vector>
#include "XrdFileCachePrint.hh"
#include "XrdOuc/XrdOucEnv.hh"
#include "XrdOuc/XrdOucStream.hh"
#include "XrdOuc/XrdOucArgs.hh"
#include "XrdSys/XrdSysTrace.hh"
#include "XrdOfs/XrdOfsConfigPI.hh"
#include "XrdSys/XrdSysLogger.hh"
#include "XrdFileCacheInfo.hh"
#include "XrdOss/XrdOss.hh"

using namespace XrdFileCache;

Print::Print(XrdOss* oss, bool v, const char* path) : m_oss(oss), m_verbose(v), m_ossUser("nobody")
{
   if (isInfoFile(path))
   {
      printFile(std::string(path));
   }
   else
   {
      XrdOssDF* dh = m_oss->newDir(m_ossUser);
      if ( dh->Opendir(path, m_env)  >= 0 )
      {
         printDir(dh, path);
      }
   }
}

bool Print::isInfoFile(const char* path)
{
   if (strncmp(&path[strlen(path)-6], ".cinfo", 6))
   {
      printf("%s is not cinfo file.\n\n", path);
      return false;
   }
   return true;
}

void Print::printFile(const std::string& path)
{
   printf("FILE: %s\n", path.c_str());
   XrdOssDF* fh = m_oss->newFile(m_ossUser);
   fh->Open((path).c_str(),O_RDONLY, 0600, m_env);

   XrdSysTrace tr(""); tr.What = 2;
   Info cfi(&tr);

   if ( ! cfi.Read(fh, path))
   {
      return;
   }

   int cntd = 0;
   for (int i = 0; i < cfi.GetSizeInBits(); ++i)
<<<<<<< HEAD
      if (cfi.TestBitWritten(i)) cntd++;

=======
   {
      if (cfi.TestBit(i)) cntd++;
   }
>>>>>>> 80ec171e
   const Info::Store& store = cfi.RefStoredData();
   char   creationBuff[1000];
   time_t creationTime = store.m_creationTime;
   strftime(creationBuff, 1000, "%c", localtime(&creationTime));

   printf("version %d, created %s\n",  cfi.GetVersion(), creationBuff);

   printf("file_size %lld kB, buffer_size %lld kB, n_blocks %d, n_downloaded %d, state %scomplete\n",
          cfi.GetFileSize() >> 10, cfi.GetBufferSize() >> 10, cfi.GetSizeInBits(), cntd,
          (cfi.GetSizeInBits() < cntd) ? "in" : "");

   if (m_verbose)
   {
      int8_t n_db = 0;
      { int x = cfi.GetSizeInBits(); while (x)
        {
           x /= 10; ++n_db;
        }
      }
      static const char *nums = "0123456789";
      printf("printing %d blocks:\n", cfi.GetSizeInBits());
      printf("%*s  %10d%10d%10d%10d%10d%10d\n", n_db, "", 1, 2, 3, 4, 5, 6);
      printf("%*s %s%s%s%s%s%s0123", n_db, "", nums, nums, nums, nums, nums, nums);
      for (int i = 0; i < cfi.GetSizeInBits(); ++i)
      {
         if (i % 64 == 0)
            printf("\n%*d ", n_db, i);
         printf("%c", cfi.TestBitWritten(i) ? 'x' : '.');
      }
      printf("\n");
   }

   printf("Access records (N_acc_total=%llu):\n"
          "%-6s %-13s  %-13s  %-12s %-5s %-5s %12s %12s %12s\n",
          (unsigned long long) store.m_accessCnt,
          "Record", "Attach", "Detach", "Duration", "N_acc", "N_mrg", "B_hit[kB]", "B_miss[kB]", "B_bypass[kB]");

   int idx = 1;
   for (std::vector<Info::AStat>::const_iterator it = store.m_astats.begin(); it != store.m_astats.end(); ++it)
   {
<<<<<<< HEAD
      printf("access %lu: ", (unsigned long)startIdx++);
      char as[500];
      strftime(as, 500, "%c", localtime(&(it->AttachTime)));
=======
      const int MM = 128;
      char s[MM];
>>>>>>> 80ec171e

      strftime(s, MM, "%y%m%d:%H%M%S", localtime(&(it->AttachTime)));
      std::string at = s;
      strftime(s, MM, "%y%m%d:%H%M%S", localtime(&(it->DetachTime)));
      std::string dt = it->DetachTime > 0 ? s : "------:------";
      {
         int hours   = it->Duration/3600;
         int min     = (it->Duration - hours * 3600)/60;
         int sec     = it->Duration % 60;
         snprintf(s, MM, "%d:%02d:%02d", hours, min, sec);
      }
      std::string dur = s;

      printf("%-6d %-13s  %-13s  %-12s %5d %5d %12lld %12lld %12lld\n", idx++,
             at.c_str(), dt.c_str(), dur.c_str(), it->NumIos, it->NumMerged,
             it->BytesHit >> 10, it->BytesMissed >> 10, it->BytesBypassed >> 10);
   }

   delete fh;
}

void Print::printDir(XrdOssDF* iOssDF, const std::string& path)
{
   // printf("---------> print dir %s \n", path.c_str());

   const int MM = 1024;
   char  buff[MM];
   int   rdr;
   bool  first = true;

   while ((rdr = iOssDF->Readdir(&buff[0], MM)) >= 0)
   {
      if (strncmp("..", &buff[0], 2) && strncmp(".", &buff[0], 1))
      {
         if (strlen(buff) == 0)
         {
            break; // end of readdir
         }
         std::string np = path + "/" + std::string(&buff[0]);
         if (isInfoFile(buff))
         {
            if (first) first = false;
            else       printf("\n");

            printFile(np);
         }
         else
         {
            XrdOssDF* dh = m_oss->newDir(m_ossUser);
            if (dh->Opendir(np.c_str(), m_env) >= 0)
            {
               printDir(dh, np);
            }
            delete dh; dh = 0;
         }
      }
   }
}


//------------------------------------------------------------------------------

int main(int argc, char *argv[])
{
   static const char* usage = "Usage: pfc_print [-c config_file] [-v] path\n\n";
   bool verbose = false;
   const char* cfgn = 0;

   XrdOucEnv myEnv;

   XrdSysLogger log;
   XrdSysError err(&log);

   XrdOucStream Config(&err, getenv("XRDINSTANCE"), &myEnv, "=====> ");
   XrdOucArgs   Spec(&err, "xrdpfc_print: ", "",
                     "verbose",      1, "v",
                     "config",       1, "c",
                     (const char *) 0);

   Spec.Set(argc-1, &argv[1]);
   char theOpt;

   while ((theOpt = Spec.getopt()) != (char)-1)
   {
      switch (theOpt)
      {
      case 'c':
      {
         cfgn = Spec.getarg();
         int fd = open(cfgn, O_RDONLY, 0);
         Config.Attach(fd);
         break;
      }
      case 'v':
      {
         verbose = true;
         break;
      }
      default:
      {
         printf("%s", usage);
         exit(1);
      }
      }
   }

   // suppress oss init messages
   int efs = open("/dev/null",O_RDWR, 0);
   XrdSysLogger ossLog(efs);
   XrdSysError ossErr(&ossLog, "print");
   XrdOss *oss;
   XrdOfsConfigPI *ofsCfg = XrdOfsConfigPI::New(cfgn,&Config,&ossErr);
   bool ossSucc = ofsCfg->Load(XrdOfsConfigPI::theOssLib);
   if ( ! ossSucc)
   {
      printf("can't load oss\n");
      exit(1);
   }
   ofsCfg->Plugin(oss);

   const char* path;
   while ((path = Spec.getarg()))
   {
      if ( ! path)
      {
         printf("%s", usage);
         exit(1);
      }
      
      // append oss.localroot if path starts with 'root://'
      if ( ! strncmp(&path[0], "root:/", 6))
      {
         if (Config.FDNum() < 0)
         {
            printf("Configuration file not specified.\n");
            exit(1);
         }
         char *var;
         while((var = Config.GetFirstWord()))
         {
            // printf("var %s \n", var);
            if ( ! strncmp(var,"oss.localroot", strlen("oss.localroot")))
            {
               std::string tmp = Config.GetWord();
               tmp += &path[6];
               // printf("Absolute path %s \n", tmp.c_str());
               XrdFileCache::Print p(oss, verbose, tmp.c_str());
            }
         }
      }
      else
      {
         XrdFileCache::Print p(oss, verbose, path);
      }
   }

   return 0;
}<|MERGE_RESOLUTION|>--- conflicted
+++ resolved
@@ -73,14 +73,9 @@
 
    int cntd = 0;
    for (int i = 0; i < cfi.GetSizeInBits(); ++i)
-<<<<<<< HEAD
+   {
       if (cfi.TestBitWritten(i)) cntd++;
-
-=======
-   {
-      if (cfi.TestBit(i)) cntd++;
-   }
->>>>>>> 80ec171e
+   }
    const Info::Store& store = cfi.RefStoredData();
    char   creationBuff[1000];
    time_t creationTime = store.m_creationTime;
@@ -121,14 +116,12 @@
    int idx = 1;
    for (std::vector<Info::AStat>::const_iterator it = store.m_astats.begin(); it != store.m_astats.end(); ++it)
    {
-<<<<<<< HEAD
       printf("access %lu: ", (unsigned long)startIdx++);
       char as[500];
       strftime(as, 500, "%c", localtime(&(it->AttachTime)));
-=======
+
       const int MM = 128;
       char s[MM];
->>>>>>> 80ec171e
 
       strftime(s, MM, "%y%m%d:%H%M%S", localtime(&(it->AttachTime)));
       std::string at = s;
