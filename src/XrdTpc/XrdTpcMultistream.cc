/**
 * Implementation of multi-stream HTTP transfers for the TPCHandler
 */

#ifdef XRD_CHUNK_RESP

#include "XrdTpcTPC.hh"
#include "XrdTpcState.hh"
#include "XrdTpcCurlMulti.hh"

#include "XrdSys/XrdSysError.hh"

#include <curl/curl.h>

#include <sstream>
#include <stdexcept>


using namespace TPC;

class CurlHandlerSetupError : public std::runtime_error {
public:
    CurlHandlerSetupError(const std::string &msg) :
        std::runtime_error(msg)
    {}

    virtual ~CurlHandlerSetupError() throw () {}
};

namespace {
class MultiCurlHandler {
public:
    MultiCurlHandler(std::vector<State*> &states, XrdSysError &log) :
        m_handle(curl_multi_init()),
        m_states(states),
        m_log(log)
    {
        if (m_handle == NULL) {
            throw CurlHandlerSetupError("Failed to initialize a libcurl multi-handle");
        }
        m_avail_handles.reserve(states.size());
        m_active_handles.reserve(states.size());
        for (std::vector<State*>::const_iterator state_iter = states.begin();
             state_iter != states.end();
             state_iter++) {
            m_avail_handles.push_back((*state_iter)->GetHandle());
        }
    }

    ~MultiCurlHandler()
    {
        if (!m_handle) {return;}
        for (std::vector<CURL *>::const_iterator it = m_active_handles.begin();
             it != m_active_handles.end();
             it++) {
            curl_multi_remove_handle(m_handle, *it);
            curl_easy_cleanup(*it);
        }
        for (std::vector<CURL *>::const_iterator it = m_avail_handles.begin();
             it != m_avail_handles.end();
             it++) {
            curl_easy_cleanup(*it);
        }
        curl_multi_cleanup(m_handle);
    }

    MultiCurlHandler(const MultiCurlHandler &) = delete;

    CURLM *Get() const {return m_handle;}

    void FinishCurlXfer(CURL *curl) {
        CURLMcode mres = curl_multi_remove_handle(m_handle, curl);
        if (mres) {
            std::stringstream ss;
            ss << "Failed to remove transfer from set: "
               << curl_multi_strerror(mres);
            throw std::runtime_error(ss.str());
        }
        for (std::vector<State*>::iterator state_iter = m_states.begin();
             state_iter != m_states.end();
             state_iter++) {
            if (curl == (*state_iter)->GetHandle()) {
                (*state_iter)->ResetAfterRequest();
                break;
            }
        }
        for (std::vector<CURL *>::iterator iter = m_active_handles.begin();
             iter != m_active_handles.end();
             ++iter)
        {
            if (*iter == curl) {
                m_active_handles.erase(iter);
                break;
            }
        }
        m_avail_handles.push_back(curl);
    }

    off_t StartTransfers(off_t current_offset, off_t content_length, size_t block_size,
                         int &running_handles) {
         bool started_new_xfer = false;
         do {
             size_t xfer_size = std::min(content_length - current_offset, static_cast<off_t>(block_size));
             if (xfer_size == 0) {return current_offset;}
             if (!(started_new_xfer = StartTransfer(current_offset, xfer_size))) {
                 // In this case, we need to start new transfers but weren't able to.
                 if (running_handles == 0) {
                     if (!CanStartTransfer(true)) {
                         m_log.Emsg("StartTransfers", "Unable to start transfers.");
                     }
                 }
                 break;
             } else {
                 running_handles += 1;
             }
             current_offset += xfer_size;
        } while (true);
        return current_offset;
    }

private:

    bool StartTransfer(off_t offset, size_t size) {
        if (!CanStartTransfer(false)) {return false;}
        for (std::vector<CURL*>::const_iterator handle_it = m_avail_handles.begin();
             handle_it != m_avail_handles.end();
             handle_it++) {
            for (std::vector<State*>::iterator state_it = m_states.begin();
                 state_it != m_states.end();
                 state_it++) {
                if ((*state_it)->GetHandle() == *handle_it) {  // This state object represents an idle handle.
                    (*state_it)->SetTransferParameters(offset, size);
                    ActivateHandle(**state_it);
                    return true;
                }
            }
        }
        return false;
    }

    void ActivateHandle(State &state) {
        CURL *curl = state.GetHandle();
        m_active_handles.push_back(curl);
        CURLMcode mres;
        mres = curl_multi_add_handle(m_handle, curl);
        if (mres) {
            std::stringstream ss;
            ss << "Failed to add transfer to libcurl multi-handle"
               << curl_multi_strerror(mres);
            throw std::runtime_error(ss.str());
        }
        for (auto iter = m_avail_handles.begin();
             iter != m_avail_handles.end();
             ++iter)
        {
            if (*iter == curl) {
                m_avail_handles.erase(iter);
                break;
            }
        }
    }

    bool CanStartTransfer(bool log_reason) const {
        size_t idle_handles = m_avail_handles.size();
        size_t transfer_in_progress = 0;
        for (std::vector<State*>::const_iterator state_iter = m_states.begin();
             state_iter != m_states.end();
             state_iter++) {
            for (std::vector<CURL*>::const_iterator handle_iter = m_active_handles.begin();
                 handle_iter != m_active_handles.end();
                 handle_iter++) {
                if (*handle_iter == (*state_iter)->GetHandle()) {
                    transfer_in_progress += (*state_iter)->BodyTransferInProgress();
                    break;
                }
            }
        }
        if (!idle_handles) {
            if (log_reason) {
                m_log.Emsg("CanStartTransfer", "Unable to start transfers as no idle CURL handles are available.");
            }
            return false;
        }
        ssize_t available_buffers = m_states[0]->AvailableBuffers();
        // To be conservative, set aside buffers for any transfers that have been activated
        // but don't have their first responses back yet.
        available_buffers -= (m_active_handles.size() - transfer_in_progress);
        if (log_reason && (available_buffers == 0)) {
            std::stringstream ss;
            ss << "Unable to start transfers as no buffers are available.  Available buffers: " <<
                m_states[0]->AvailableBuffers() << ", Active curl handles: " << m_active_handles.size()
                << ", Transfers in progress: " << transfer_in_progress;
            m_log.Emsg("CanStartTransfer", ss.str().c_str());
            if (m_states[0]->AvailableBuffers() == 0) {
                m_states[0]->DumpBuffers();
            }
        }
        return available_buffers > 0;
    }

    CURLM *m_handle;
    std::vector<CURL *> m_avail_handles;
    std::vector<CURL *> m_active_handles;
    std::vector<State*> &m_states;
    XrdSysError         &m_log;
};
}


int TPCHandler::RunCurlWithStreamsImpl(XrdHttpExtReq &req, State &state,
    size_t streams, std::vector<State*> handles, TPCLogRecord &rec)
{
    int result;
    bool success;
    CURL *curl = state.GetHandle();
    if ((result = DetermineXferSize(curl, req, state, success, rec)) || !success) {
        return result;
    }
    off_t content_size = state.GetContentLength();
    off_t current_offset = 0;

    state.ResetAfterRequest();    

    size_t concurrency = streams * m_pipelining_multiplier;

    handles.reserve(concurrency);
    handles.push_back(new State());
    handles[0]->Move(state);
    for (size_t idx = 1; idx < concurrency; idx++) {
        handles.push_back(handles[0]->Duplicate());
    }

    // Create the multi-handle and add in the current transfer to it.
    MultiCurlHandler mch(handles, m_log);
    CURLM *multi_handle = mch.Get();

#ifdef USE_PIPELINING
    curl_multi_setopt(multi_handle, CURLMOPT_PIPELINING, 1);
    curl_multi_setopt(multi_handle, CURLMOPT_MAX_HOST_CONNECTIONS, streams);
#endif

    // Start response to client prior to the first call to curl_multi_perform
    int retval = req.StartChunkedResp(201, "Created", "Content-Type: text/plain");
    if (retval) {
        logTransferEvent(LogMask::Error, rec, "RESPONSE_FAIL",
            "Failed to send the initial response to the TPC client");
        return retval;
    } else {
        logTransferEvent(LogMask::Debug, rec, "RESPONSE_START",
            "Initial transfer response sent to the TPC client");
    }

    // Start assigning transfers
    int running_handles = 0;
    current_offset = mch.StartTransfers(current_offset, content_size, m_block_size, running_handles);

    // Transfer loop: use curl to actually run the transfer, but periodically
    // interrupt things to send back performance updates to the client.
    time_t last_marker = 0;
    CURLcode res = static_cast<CURLcode>(-1);
    CURLMcode mres;
    do {
        time_t now = time(NULL);
        time_t next_marker = last_marker + m_marker_period;
        if (now >= next_marker) {
<<<<<<< HEAD
            if (SendPerfMarker(req, rec, current_offset)) {
                logTransferEvent(LogMask::Error, rec, "PERFMARKER_FAIL",
                    "Failed to send a perf marker to the TPC client");
=======
            if (SendPerfMarker(req, handles, current_offset)) {
>>>>>>> 705940f8
                return -1;
            }
            last_marker = now;
        }

        mres = curl_multi_perform(multi_handle, &running_handles);
        if (mres == CURLM_CALL_MULTI_PERFORM) {
            // curl_multi_perform should be called again immediately.  On newer
            // versions of curl, this is no longer used.
            continue;
        } else if (mres != CURLM_OK) {
            break;
        }

        // Harvest any messages, looking for CURLMSG_DONE.
        CURLMsg *msg;
        do {
            int msgq = 0;
            msg = curl_multi_info_read(multi_handle, &msgq);
            if (msg && (msg->msg == CURLMSG_DONE)) {
                CURL *easy_handle = msg->easy_handle;
                mch.FinishCurlXfer(easy_handle);
                res = msg->data.result;
                // If any requests fail, cut off the entire transfer.
                if (res != CURLE_OK) {
                    break;
                }
            }
        } while (msg);
        if (res != static_cast<CURLcode>(-1) && res != CURLE_OK) {
            logTransferEvent(LogMask::Debug, rec, "MULTISTREAM_CURL_FAILURE",
                "Breaking loop due to failed curl transfer");
            break;
        }

        if (running_handles < static_cast<int>(concurrency)) {
            // Issue new transfers if there is still pending work to do.
            // Otherwise, continue running until there are no handles left.
            if (current_offset != content_size) {
                current_offset = mch.StartTransfers(current_offset, content_size,
                                                    m_block_size, running_handles);
                if (!running_handles) {
                    std::stringstream ss;
                    ss << "No handles are able to run.  Streams=" << streams << ", concurrency="
                       << concurrency;
                    
                    logTransferEvent(LogMask::Debug, rec, "MULTISTREAM_IDLE", ss.str());
                }
            } else if (running_handles == 0) {
                logTransferEvent(LogMask::Debug, rec, "MULTISTREAM_IDLE",
                    "Unable to start new transfers; breaking loop.");
                break;
            }
        }

        int64_t max_sleep_time = next_marker - time(NULL);
        if (max_sleep_time <= 0) {
            continue;
        }
        int fd_count;
#ifdef HAVE_CURL_MULTI_WAIT
        mres = curl_multi_wait(multi_handle, NULL, 0, max_sleep_time*1000,
                               &fd_count);
#else
        mres = curl_multi_wait_impl(multi_handle, max_sleep_time*1000,
                                    &fd_count);
#endif
        if (mres != CURLM_OK) {
            break;
        }
    } while (running_handles);

    if (mres != CURLM_OK) {
        std::stringstream ss;
        ss << "Internal libcurl multi-handle error: "
           << curl_multi_strerror(mres);
        logTransferEvent(LogMask::Error, rec, "MULTISTREAM_ERROR", ss.str());
        throw std::runtime_error(ss.str());
    }

    // Harvest any messages, looking for CURLMSG_DONE.
    CURLMsg *msg;
    do {
        int msgq = 0;
        msg = curl_multi_info_read(multi_handle, &msgq);
        if (msg && (msg->msg == CURLMSG_DONE)) {
            CURL *easy_handle = msg->easy_handle;
            mch.FinishCurlXfer(easy_handle);
            if (res == CURLE_OK || res == static_cast<CURLcode>(-1))
                res = msg->data.result;  // Transfer result will be examined below.
        }
    } while (msg);

    if (res == static_cast<CURLcode>(-1)) { // No transfers returned?!?
        logTransferEvent(LogMask::Error, rec, "MULTISTREAM_ERROR",
            "Internal state error in libcurl");
        throw std::runtime_error("Internal state error in libcurl");
    }

    rec.bytes_transferred = state.BytesTransferred();
    rec.tpc_status = state.GetStatusCode();

    // Generate the final response back to the client.
    std::stringstream ss;
    success = false;
    if (state.GetStatusCode() >= 400) {
        ss << "failure: Remote side failed with status code " << state.GetStatusCode();
        rec.status = state.GetStatusCode();
        logTransferEvent(LogMask::Error, rec, "MULTISTREAM_FAIL", ss.str());
    } else if (res != CURLE_OK) {
        std::stringstream ss2;
        ss2 << "Request failed when processing: " << curl_easy_strerror(res);
        logTransferEvent(LogMask::Error, rec, "MULTISTREAM_FAIL", ss.str());
        ss << "failure: " << curl_easy_strerror(res);
    } else if (current_offset != content_size) {
        ss << "failure: Internal logic error led to early abort; current offset is " <<
              current_offset << " while full size is " << content_size;
        logTransferEvent(LogMask::Error, rec, "MULTISTREAM_FAIL", ss.str());
    } else {
        if (!handles[0]->Finalize()) {
            ss << "failure: Failed to finalize and close file handle.";
            logTransferEvent(LogMask::Error, rec, "MULTISTREAM_ERROR",
                "Failed to finalize and close file handle");
        } else {
            ss << "success: Created";
            success = true;
        }
    }

    if ((retval = req.ChunkResp(ss.str().c_str(), 0))) {
        logTransferEvent(LogMask::Error, rec, "TRANSFER_ERROR",
            "Failed to send last update to remote client");
        return retval;
    } else if (success) {
        logTransferEvent(LogMask::Info, rec, "TRANSFER_SUCCESS");
    }
    return req.ChunkResp(NULL, 0);
}


int TPCHandler::RunCurlWithStreams(XrdHttpExtReq &req, State &state,
    size_t streams, TPCLogRecord &rec)
{
    std::vector<State*> handles;
    try {
        int retval = RunCurlWithStreamsImpl(req, state, streams, handles, rec);
        for (std::vector<State*>::iterator state_iter = handles.begin();
             state_iter != handles.end();
             state_iter++) {
            delete *state_iter;
        }
        return retval;
    } catch (CurlHandlerSetupError &e) {
        for (std::vector<State*>::iterator state_iter = handles.begin();
             state_iter != handles.end();
             state_iter++) {
            delete *state_iter;
        }

        rec.status = 500;
        logTransferEvent(LogMask::Error, rec, "MULTISTREAM_ERROR", e.what());
        return req.SendSimpleResp(rec.status, NULL, NULL, e.what(), 0);
    } catch (std::runtime_error &e) {
        for (std::vector<State*>::iterator state_iter = handles.begin();
             state_iter != handles.end();
             state_iter++) {
            delete *state_iter;
        }

        logTransferEvent(LogMask::Error, rec, "MULTISTREAM_ERROR", e.what());
        std::stringstream ss;
        ss << "failure: " << e.what();
        int retval;
        if ((retval = req.ChunkResp(ss.str().c_str(), 0))) {
            return retval;
        }
        return req.ChunkResp(NULL, 0);
    }
}

#endif // XRD_CHUNK_RESP<|MERGE_RESOLUTION|>--- conflicted
+++ resolved
@@ -263,13 +263,9 @@
         time_t now = time(NULL);
         time_t next_marker = last_marker + m_marker_period;
         if (now >= next_marker) {
-<<<<<<< HEAD
-            if (SendPerfMarker(req, rec, current_offset)) {
+            if (SendPerfMarker(req, rec, handles, current_offset)) {
                 logTransferEvent(LogMask::Error, rec, "PERFMARKER_FAIL",
                     "Failed to send a perf marker to the TPC client");
-=======
-            if (SendPerfMarker(req, handles, current_offset)) {
->>>>>>> 705940f8
                 return -1;
             }
             last_marker = now;
