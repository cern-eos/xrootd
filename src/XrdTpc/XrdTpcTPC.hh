
#include <memory>
#include <string>
#include <vector>

#include "XrdSys/XrdSysPthread.hh"

#include "XrdHttp/XrdHttpExtHandler.hh"
#include "XrdHttp/XrdHttpUtils.hh"

class XrdOucErrInfo;
class XrdOucStream;
class XrdSfsFile;
class XrdSfsFileSystem;
typedef void CURL;

namespace TPC {
class State;

enum LogMask {
    Debug   = 0x01,
    Info    = 0x02,
    Warning = 0x04,
    Error   = 0x08,
    All     = 0xff
};

class TPCHandler : public XrdHttpExtHandler {
public:
    TPCHandler(XrdSysError *log, const char *config, XrdOucEnv *myEnv);
    virtual ~TPCHandler();

    virtual bool MatchesPath(const char *verb, const char *path);
    virtual int ProcessReq(XrdHttpExtReq &req);
    // Abstract method in the base class, but does not seem to be used
    virtual int Init(const char *cfgfile) {return 0;}

private:

    struct TPCLogRecord {
        std::string log_prefix;
        std::string local;
        std::string remote;
        std::string name;
        int status{-1};
        int tpc_status{-1};
        unsigned streams{1};
        off_t bytes_transferred{-1};
    };

    int ProcessOptionsReq(XrdHttpExtReq &req);

    static std::string GetAuthz(XrdHttpExtReq &req);

    // Redirect the transfer according to the contents of an XrdOucErrInfo object.
    int RedirectTransfer(const std::string &redirect_resource, XrdHttpExtReq &req,
        XrdOucErrInfo &error, TPCLogRecord &);

    int OpenWaitStall(XrdSfsFile &fh, const std::string &resource, int mode,
                      int openMode, const XrdSecEntity &sec,
                      const std::string &authz);

#ifdef XRD_CHUNK_RESP
    int DetermineXferSize(CURL *curl, XrdHttpExtReq &req, TPC::State &state,
                          bool &success, TPCLogRecord &);

<<<<<<< HEAD
    int SendPerfMarker(XrdHttpExtReq &req, TPCLogRecord &rec, off_t bytes_transferred);
=======
    // Send a 'performance marker' back to the TPC client, informing it of our
    // progress.  The TPC client will use this information to determine whether
    // the transfer is making sufficient progress and/or other monitoring info
    // (such as whether the transfer is happening over IPv4, IPv6, or both).
    int SendPerfMarker(XrdHttpExtReq &req, TPC::State &state);
    int SendPerfMarker(XrdHttpExtReq &req, std::vector<State*> &state,
        off_t bytes_transferred);
>>>>>>> 705940f8

    // Perform the libcurl transfer, periodically sending back chunked updates.
    int RunCurlWithUpdates(CURL *curl, XrdHttpExtReq &req, TPC::State &state,
                           TPCLogRecord &rec);

    // Experimental multi-stream version of RunCurlWithUpdates
    int RunCurlWithStreams(XrdHttpExtReq &req, TPC::State &state,
                           size_t streams, TPCLogRecord &rec);
    int RunCurlWithStreamsImpl(XrdHttpExtReq &req, TPC::State &state,
                           size_t streams, std::vector<TPC::State*> streams_handles,
                           TPCLogRecord &rec);
#else
    int RunCurlBasic(CURL *curl, XrdHttpExtReq &req, TPC::State &state,
                     const char *log_prefix);
#endif

    int ProcessPushReq(const std::string & resource, XrdHttpExtReq &req);
    int ProcessPullReq(const std::string &resource, XrdHttpExtReq &req);

    bool ConfigureFSLib(XrdOucStream &Config, std::string &path1, bool &path1_alt,
                        std::string &path2, bool &path2_alt);
    bool Configure(const char *configfn, XrdOucEnv *myEnv);
    bool ConfigureLogger(XrdOucStream &Config);

    // Generate a consistently-formatted log message.
    void logTransferEvent(LogMask lvl, const TPCLogRecord &record,
        const std::string &event, const std::string &message="");

    static int m_marker_period;
    static size_t m_block_size;
    bool m_desthttps;
    std::string m_cadir;
    static XrdSysMutex m_monid_mutex;
    static uint64_t m_monid;
<<<<<<< HEAD
    XrdSysError m_log;
    std::unique_ptr<XrdSfsFileSystem> m_sfs;
    void *m_handle_base;
    void *m_handle_chained;
=======
    XrdSysError &m_log;
    XrdSfsFileSystem *m_sfs;
>>>>>>> 705940f8

    // 16 blocks in flight at 16 MB each, meaning that there will be up to 256MB
    // in flight; this is equal to the bandwidth delay product of a 200ms transcontinental
    // connection at 10Gbps.
#ifdef USE_PIPELINING
    static const int m_pipelining_multiplier = 16;
#else
    static const int m_pipelining_multiplier = 1;
#endif
};
}<|MERGE_RESOLUTION|>--- conflicted
+++ resolved
@@ -64,17 +64,13 @@
     int DetermineXferSize(CURL *curl, XrdHttpExtReq &req, TPC::State &state,
                           bool &success, TPCLogRecord &);
 
-<<<<<<< HEAD
-    int SendPerfMarker(XrdHttpExtReq &req, TPCLogRecord &rec, off_t bytes_transferred);
-=======
     // Send a 'performance marker' back to the TPC client, informing it of our
     // progress.  The TPC client will use this information to determine whether
     // the transfer is making sufficient progress and/or other monitoring info
     // (such as whether the transfer is happening over IPv4, IPv6, or both).
-    int SendPerfMarker(XrdHttpExtReq &req, TPC::State &state);
-    int SendPerfMarker(XrdHttpExtReq &req, std::vector<State*> &state,
+    int SendPerfMarker(XrdHttpExtReq &req, TPCLogRecord &rec, TPC::State &state);
+    int SendPerfMarker(XrdHttpExtReq &req, TPCLogRecord &rec, std::vector<State*> &state,
         off_t bytes_transferred);
->>>>>>> 705940f8
 
     // Perform the libcurl transfer, periodically sending back chunked updates.
     int RunCurlWithUpdates(CURL *curl, XrdHttpExtReq &req, TPC::State &state,
@@ -109,15 +105,8 @@
     std::string m_cadir;
     static XrdSysMutex m_monid_mutex;
     static uint64_t m_monid;
-<<<<<<< HEAD
     XrdSysError m_log;
-    std::unique_ptr<XrdSfsFileSystem> m_sfs;
-    void *m_handle_base;
-    void *m_handle_chained;
-=======
-    XrdSysError &m_log;
     XrdSfsFileSystem *m_sfs;
->>>>>>> 705940f8
 
     // 16 blocks in flight at 16 MB each, meaning that there will be up to 256MB
     // in flight; this is equal to the bandwidth delay product of a 200ms transcontinental
