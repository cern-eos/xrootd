--- conflicted
+++ resolved
@@ -333,19 +333,13 @@
   // This will fill the XrdSec thing with VOMS info, if VOMS is
   // installed. If we have no sec extractor then do nothing, just plain https
   // will work.
-<<<<<<< HEAD
-  if (secxtractor)
-    secxtractor->GetSecData(lp, SecEntity, ssl);
-
-=======
   if (secxtractor) {
     int r = secxtractor->GetSecData(lp, SecEntity, ssl);
     if (r)
-      TRACEI(ALL, " Certificate data extraction failed: " << peer_cert->name << " Failed. err: " << r);
+      TRACEI(ALL, " Certificate data extraction failed: " << SecEntity.moninfo << " Failed. err: " << r);
     return r;
   }
   
->>>>>>> e59f7c31
   return 0;
 }
 
